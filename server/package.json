{
  "name": "image-analyzer-server",
  "version": "1.0.0",
  "type": "module",
  "description": "",
  "main": "index.js",
  "scripts": {
    "start": "node index.js",
    "test": "echo \"Error: no test specified\" && exit 1"
  },
  "keywords": [
    "neo4j"
  ],
  "author": "Sofiia Chorna",
  "license": "ISC",
  "devDependencies": {
    "pino-pretty": "10.0.0"
  },
  "dependencies": {
    "@elastic/elasticsearch": "8.6.0",
    "@fastify/cors": "8.2.1",
    "dotenv": "16.0.3",
    "fastify": "4.17.0",
<<<<<<< HEAD
    "neo4j-driver": "5.8.0",
=======
    "googleapis": "118.0.0",
    "neo4j-driver": "5.7.0",
>>>>>>> 6fa95ca1
    "rxjs": "7.8.1",
    "shared": "file:../shared",
    "uuid": "9.0.0"
  }
}<|MERGE_RESOLUTION|>--- conflicted
+++ resolved
@@ -21,12 +21,8 @@
     "@fastify/cors": "8.2.1",
     "dotenv": "16.0.3",
     "fastify": "4.17.0",
-<<<<<<< HEAD
     "neo4j-driver": "5.8.0",
-=======
     "googleapis": "118.0.0",
-    "neo4j-driver": "5.7.0",
->>>>>>> 6fa95ca1
     "rxjs": "7.8.1",
     "shared": "file:../shared",
     "uuid": "9.0.0"
